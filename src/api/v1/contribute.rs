--- conflicted
+++ resolved
@@ -1,8 +1,4 @@
-<<<<<<< HEAD
-// TODO: Add timeouts to all locks.
-=======
 use std::sync::atomic::Ordering;
->>>>>>> 9d5e8e7c
 
 use axum::{
     response::{IntoResponse, Response},
@@ -18,11 +14,7 @@
     keys::SharedKeys,
     lobby::{clear_current_contributor, SharedContributorState},
     storage::PersistentStorage,
-<<<<<<< HEAD
-    AppConfig, Engine, SessionId, SharedState, SharedTranscript,
-=======
     Options, SessionId, SharedCeremonyStatus, SharedTranscript,
->>>>>>> 9d5e8e7c
 };
 
 pub struct ContributeReceipt {
@@ -59,16 +51,6 @@
     }
 }
 
-<<<<<<< HEAD
-pub async fn contribute(
-    session_id: SessionId,
-    Json(contribution): Json<BatchContribution>,
-    Extension(store): Extension<SharedState>,
-    Extension(config): Extension<AppConfig>,
-    Extension(shared_transcript): Extension<SharedTranscript>,
-    Extension(storage): Extension<PersistentStorage>,
-) -> Result<ContributeReceipt, ContributeError> {
-=======
 #[allow(clippy::too_many_arguments)]
 pub async fn contribute<T>(
     session_id: SessionId,
@@ -85,7 +67,6 @@
     T::ContributionType: Send,
     <<T as Transcript>::ContributionType as Contribution>::Receipt: Send,
 {
->>>>>>> 9d5e8e7c
     // 1. Check if this person should be contributing
     let id_token = {
         let active_contributor = contributor_state.read().await;
@@ -103,10 +84,6 @@
     // when we auth participants, this is checked
 
     // 2. Check if the program state transition was correct
-<<<<<<< HEAD
-    let result = {
-        // TODO: Use `spawn_blocking` to move compute to background thread
-=======
     {
         let transcript = shared_transcript.read().await;
         if transcript.verify_contribution(&contribution).is_err() {
@@ -119,7 +96,6 @@
     }
 
     {
->>>>>>> 9d5e8e7c
         let mut transcript = shared_transcript.write().await;
         transcript
             .verify_add::<Engine>(contribution.clone())
@@ -141,21 +117,7 @@
         }
     };
 
-<<<<<<< HEAD
-    let encoded_receipt_token = receipt.encode().map_err(ContributeError::Auth)?;
-
-    // Write transcript to disk
-    write_json_file(
-        config.transcript_file,
-        config.transcript_in_progress_file,
-        shared_transcript,
-    )
-    .await;
-
-    let mut app_state = store.write().await;
-=======
     let encoded_receipt_token = receipt.encode(&keys).map_err(ContributeError::Auth)?;
->>>>>>> 9d5e8e7c
 
     write_transcript_file(options.transcript, shared_transcript).await;
 
@@ -178,15 +140,6 @@
 
 #[cfg(test)]
 mod tests {
-<<<<<<< HEAD
-    use crate::{
-        api::v1::contribute::ContributeError,
-        constants, contribute, keys, read_json_file,
-        storage::test_storage_client,
-        test_util::create_test_session_info,
-        tests::{invalid_contribution, test_transcript, valid_contribution},
-        AppConfig, Engine, Keys, SessionId, SharedState,
-=======
     use std::{
         path::PathBuf,
         sync::{atomic::AtomicUsize, Arc},
@@ -207,7 +160,6 @@
         },
         test_util::{create_test_session_info, test_options},
         Keys, SessionId, SharedTranscript,
->>>>>>> 9d5e8e7c
     };
     use axum::{Extension, Json};
     use chrono::DateTime;
@@ -228,19 +180,6 @@
 
     #[tokio::test]
     async fn rejects_out_of_turn_contribution() {
-<<<<<<< HEAD
-        let db = test_storage_client().await;
-        let app_state = SharedState::default();
-        app_state.write().await.participant = None;
-        let transcript = test_transcript();
-        let contrbution = valid_contribution(&transcript, 1);
-        let result = contribute(
-            SessionId::new(),
-            Json(contrbution),
-            Extension(app_state),
-            Extension(config()),
-            Extension(Arc::new(RwLock::new(transcript))),
-=======
         let opts = test_options();
         let db = storage_client(&opts.storage).await;
         let contributor_state = SharedContributorState::default();
@@ -250,7 +189,6 @@
             Extension(contributor_state),
             Extension(opts),
             Extension(SharedTranscript::default()),
->>>>>>> 9d5e8e7c
             Extension(db),
             Extension(Arc::new(AtomicUsize::new(0))),
             Extension(shared_keys().await),
@@ -271,17 +209,10 @@
         let contribution = invalid_contribution(&transcript, 1);
         let result = contribute(
             participant,
-<<<<<<< HEAD
-            Json(contribution),
-            Extension(app_state),
-            Extension(config()),
-            Extension(Arc::new(RwLock::new(transcript))),
-=======
             Json(InvalidContribution(123)),
             Extension(contributor_state),
             Extension(opts),
             Extension(SharedTranscript::default()),
->>>>>>> 9d5e8e7c
             Extension(db),
             Extension(Arc::new(AtomicUsize::new(0))),
             Extension(shared_keys().await),
@@ -298,43 +229,16 @@
         let keys = shared_keys().await;
         let contributor_state = SharedContributorState::default();
         let participant = SessionId::new();
-<<<<<<< HEAD
-        let cfg = config();
-        let transcript = test_transcript();
-        let contribution_1 = valid_contribution(&transcript, 1);
-        let transcript_1 = {
-            let mut transcript = transcript.clone();
-            transcript
-                .verify_add::<Engine>(contribution_1.clone())
-                .unwrap();
-            transcript
-        };
-        let contribution_2 = valid_contribution(&transcript_1, 2);
-        let transcript_2 = {
-            let mut transcript = transcript_1.clone();
-            transcript
-                .verify_add::<Engine>(contribution_2.clone())
-                .unwrap();
-            transcript
-        };
-        let shared_transcript = Arc::new(RwLock::new(transcript));
-=======
         let cfg = test_options();
         let db = storage_client(&cfg.storage).await;
         let shared_transcript = SharedTranscript::<TestTranscript>::default();
->>>>>>> 9d5e8e7c
 
         *contributor_state.write().await =
             Some((participant.clone(), create_test_session_info(100)));
         let result = contribute(
             participant.clone(),
-<<<<<<< HEAD
-            Json(contribution_1),
-            Extension(app_state.clone()),
-=======
             Json(ValidContribution(123)),
             Extension(contributor_state.clone()),
->>>>>>> 9d5e8e7c
             Extension(cfg.clone()),
             Extension(shared_transcript.clone()),
             Extension(db.clone()),
@@ -344,29 +248,19 @@
         .await;
 
         assert!(matches!(result, Ok(_)));
-<<<<<<< HEAD
-        let transcript = read_json_file::<BatchTranscript>(cfg.transcript_file.clone()).await;
-        assert_eq!(transcript, transcript_1);
-=======
         let transcript =
             read_transcript_file::<TestTranscript>(cfg.transcript.transcript_file.clone()).await;
         assert_eq!(transcript, TestTranscript {
             initial:       ValidContribution(0),
             contributions: vec![ValidContribution(123)],
         });
->>>>>>> 9d5e8e7c
 
         *contributor_state.write().await =
             Some((participant.clone(), create_test_session_info(100)));
         let result = contribute(
             participant.clone(),
-<<<<<<< HEAD
-            Json(contribution_2),
-            Extension(app_state.clone()),
-=======
             Json(ValidContribution(175)),
             Extension(contributor_state.clone()),
->>>>>>> 9d5e8e7c
             Extension(cfg.clone()),
             Extension(shared_transcript.clone()),
             Extension(db.clone()),
@@ -376,16 +270,11 @@
         .await;
 
         assert!(matches!(result, Ok(_)));
-<<<<<<< HEAD
-        let transcript = read_json_file::<BatchTranscript>(cfg.transcript_file.clone()).await;
-        assert_eq!(transcript, transcript_2);
-=======
         let transcript =
             read_transcript_file::<TestTranscript>(cfg.transcript.transcript_file.clone()).await;
         assert_eq!(transcript, TestTranscript {
             initial:       ValidContribution(0),
             contributions: vec![ValidContribution(123), ValidContribution(175)],
         });
->>>>>>> 9d5e8e7c
     }
 }