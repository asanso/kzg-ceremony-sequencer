--- conflicted
+++ resolved
@@ -152,37 +152,6 @@
         Keys, SessionId, SharedTranscript,
     };
 
-<<<<<<< HEAD
-    fn config() -> AppConfig {
-        let mut transcript = std::env::temp_dir();
-        transcript.push("transcript.json");
-        let mut transcript_work = std::env::temp_dir();
-        transcript_work.push("transcript.json.new");
-        AppConfig {
-            eth_check_nonce_at_block:    String::new(),
-            eth_min_nonce:               0,
-            github_max_creation_time:    DateTime::parse_from_rfc3339(
-                constants::GITHUB_ACCOUNT_CREATION_DEADLINE,
-            )
-            .unwrap(),
-            eth_rpc_url:                 String::new(),
-            transcript_file:             transcript,
-            transcript_in_progress_file: transcript_work,
-        }
-    }
-
-    async fn init_keys() {
-        keys::KEYS
-            .set(
-                Keys::new(keys::Options {
-                    private_key: PathBuf::from("private.key"),
-                    public_key:  PathBuf::from("publickey.pem"),
-                })
-                .await
-                .unwrap(),
-            )
-            .ok();
-=======
     async fn shared_keys() -> SharedKeys {
         Arc::new(
             Keys::new(&keys::Options {
@@ -192,7 +161,6 @@
             .await
             .unwrap(),
         )
->>>>>>> 4aa3d4c1
     }
 
     #[tokio::test]
